"""
This submodule is part of GASpy. It is meant to be used by FireWorks to perform
VASP calculations.
"""

__authors__ = ["Zachary W. Ulissi", "Kevin Tran"]
__emails__ = ["zulissi@andrew.cmu.edu", "ktran@andrew.cmu.edu"]

import os
import uuid
import binascii
import numpy as np
import ase.io
from ase.io.trajectory import TrajectoryWriter
from ase.optimize import BFGS
from ase.calculators.vasp import Vasp2
from ase.calculators.singlepoint import SinglePointCalculator as SPC

# TODO:  Need to handle setting the pseudopotential directory, probably in the
# submission config if it stays constant? (vasp_qadapter.yaml)


def runVasp(fname_in, fname_out, vasp_flags):
    """
    This function is meant to be sent to each cluster and then used to run our
    rockets. As such, it has algorithms to run differently depending on the
    cluster that is trying to use this function.

    Args:
        fname_in    A string indicating the file name of the initial structure.
                    This file should be readable by `ase.io.read`.
        fname_out   A string indicating the name of the file you want to save
                    the final, relaxed structure to.
        vasp_flags  A dictionary of settings we want to pass to the `Vasp2`
                    calculator
    Returns:
        atoms_str   A string-formatted name for the atoms
        traj_hex    A string-formatted hex enocding of the entire relaxation
                    trajectory
        energy      A float indicating the potential energy of the final image
                    in the relaxation [eV]
    """
    # Read the input atoms object
    atoms = ase.io.read(str(fname_in))

    # Perform the relaxation
    final_image = _perform_relaxation(atoms, vasp_flags, fname_out)

    # Parse and return output
    atoms_str = str(atoms)
    with open('all.traj', 'rb') as fhandle:
        traj_hex = binascii.hexlify(fhandle.read()).decode("utf-8")
    energy = final_image.get_potential_energy()
    return atoms_str, traj_hex, energy


def _perform_relaxation(atoms, vasp_flags, fname_out):
    """
    This function will perform the DFT relaxation while also saving the final
    image for you.

    Args:
        atoms       `ase.Atoms` object of the structure we want to relax
        vasp_flags  A dictionary of settings we want to pass to the `Vasp2`
                    calculator
        fname_out   A string indicating the file name you want to use when
                    saving the final, relaxed structure
    Returns:
        atoms   The relaxed `ase.Atoms` structure
    """
    # Initialize some things before we run
    atoms, vasp_flags = _clean_up_vasp_inputs(atoms, vasp_flags)
    vasp_flags = _set_vasp_command(vasp_flags)

    # Detect whether or not there are constraints that cannot be handled by VASP
    allowable_constraints = {"FixAtoms"}
    vasp_compatible = True
    for constraint in atoms.constraints:
        if constraint.todict()["name"] not in allowable_constraints:
            vasp_compatible = False
            break

    # Run with VASP by default
    if vasp_compatible:
        final_image = _relax_with_vasp(atoms, vasp_flags)
    # If VASP can't handle it, then use ASE/VASP together
    else:
        final_image = _relax_with_ase(atoms, vasp_flags)

    # Save the last image
    final_image.write(str(fname_out))
    return final_image


def _clean_up_vasp_inputs(atoms, vasp_flags):
    """
    There are some VASP settings that are used across all our clusters. This
    function takes care of these settings.

    Arg:
        atoms       `ase.Atoms` object of the structure we want to relax
        vasp_flags  A dictionary of settings we want to pass to the `Vasp2`
                    calculator
    Returns:
        atoms       `ase.Atoms` object of the structure we want to relax, but
                    with the unit vectors fixed (if needed)
        vasp_flags  A modified version of the 'vasp_flags' argument
    """
    # Check that the unit vectors obey the right-hand rule, (X x Y points in
    # Z). If not, then flip the order of X and Y to enforce this so that VASP
    # is happy.
    if np.dot(np.cross(atoms.cell[0], atoms.cell[1]), atoms.cell[2]) < 0:
        atoms.set_cell(atoms.cell[[1, 0, 2], :])

    # Set the pseudopotential type by setting 'xc' in Vasp()
    if vasp_flags["pp"].lower() == "lda":
        vasp_flags["xc"] = "lda"
    elif vasp_flags["pp"].lower() == "pbe":
        vasp_flags["xc"] = "PBE"

    # Push the pseudopotentials into the OS environment for VASP to pull from
    pseudopotential = vasp_flags["pp_version"]
    os.environ["VASP_PP_PATH"] = (
        os.environ["VASP_PP_BASE"] + "/" + str(pseudopotential) + "/"
    )
    del vasp_flags["pp_version"]

    return atoms, vasp_flags


def _set_vasp_command(vasp_flags):
    """
    This function assigns the appropriate call to VASP to the `$VASP_COMMAND`
    variable. The command depends on what cluster we are running on. This
    function figures that out automatically.

    Arg:
        vasp_flags  A dictionary of settings we want to pass to the `Vasp2`
                    calculator
    Returns:
        vasp_flags  A modified version of the 'vasp_flags' argument
    """
    # Figure out where we're running based on environment variables
    if "SLURM_CLUSTER_NAME" in os.environ:
        cluster_name = os.environ["SLURM_CLUSTER_NAME"]
    elif "PBS_O_HOST" in os.environ:
        cluster_name = os.environ["PBS_O_HOST"].split()[0]
    else:
        raise RuntimeError(
            "Could not figure out what machine this job is "
            "running on and therefore could not figure out "
            "how to run VASP correctly. If you would like to "
            "add a subroutine for your cluster, please send a "
            "pull request to "
            "https://github.com/ulissigroup/GASpy"
        )

    # Define which functions to use for which clusters
    command_makers = {
        "cori": __make_cori_vasp_command,
        "arjuna": __make_arjuna_vasp_command,
        "gilgamesh": __make_gilgamesh_vasp_command,
    }

    # Make the appropriate command to call VASP and then assign it to the
    # environment so that VASP can pick it up automatically.
    vasp_command, vasp_flags = command_makers[cluster_name](vasp_flags)
    os.environ["VASP_COMMAND"] = vasp_command
    return vasp_flags


def __make_cori_vasp_command(vasp_flags):
    """
    Makes a VASP command to use on Cori

    Arg:
        vasp_flags  A dictionary of settings we want to pass to the `Vasp2`
                    calculator
    Returns:
        command     The command that should be executed in bash to run VASP
        vasp_flags  A modified version of the 'vasp_flags' argument
    """
    vasp_executable = "vasp_std"

    # Figure out the number of processes
    try:
<<<<<<< HEAD
        n_processors = int(os.environ["SLURM_JOB_CPUS_PER_NODE"])
=======
        n_processors = int(os.environ["SLURM_NPROCS"])
>>>>>>> 9eb57f15
    except KeyError:
        n_processors = 1

    # If we're on a Haswell node...
<<<<<<< HEAD
    if n_processors <= 64:
=======
    if os.environ["CRAY_CPU_TARGET"] == "haswell" and "knl" not in os.environ["PATH"]:
>>>>>>> 9eb57f15
        n_nodes = int(os.environ["SLURM_NNODES"])
        vasp_flags["kpar"] = n_nodes
        command = "srun -n %d %s" % (n_processors, vasp_executable)

    # If we're on a KNL node...
<<<<<<< HEAD
    elif n_processors > 64:
        command = "srun -n %d -c4 --cpu_bind=cores %s" % (
            n_processors / 4,
=======
    elif "knl" in os.environ["PATH"]:
        command = "srun -n %d -c8 --cpu_bind=cores %s" % (
            n_processors * 32,
>>>>>>> 9eb57f15
            vasp_executable,
        )
        vasp_flags["ncore"] = 1

    return command, vasp_flags


def __make_arjuna_vasp_command(vasp_flags):
    """
    Makes a VASP command to use on Arjuna

    Arg:
        vasp_flags  A dictionary of settings we want to pass to the `Vasp2`
                    calculator
    Returns:
        command     The command that should be executed in bash to run VASP
        vasp_flags  A modified version of the 'vasp_flags' argument
    """
    # Figure out the number of processes
    try:
        n_processors = int(os.environ["SLURM_NPROCS"])
    except KeyError:
        n_processors = 1

    # If this is a GPU job...
    if os.environ["CUDA_VISIBLE_DEVICES"] != "NoDevFiles":
        vasp_flags["ncore"] = 1
        vasp_flags["kpar"] = 16
        vasp_flags["nsim"] = 8
        vasp_flags["lreal"] = "Auto"
        vasp_executable = "vasp_gpu"
        command = "mpirun -np %i %s" % (n_processors, vasp_executable)

    # If this is a CPU job...
    else:
        vasp_executable = "vasp_std"
        if n_processors > 16:
            vasp_flags["ncore"] = 4
            vasp_flags["kpar"] = 4
        else:
            vasp_flags["kpar"] = 1
            vasp_flags["ncore"] = 4
        command = "mpirun -np %i %s" % (n_processors, vasp_executable)

    return command, vasp_flags


def __make_gilgamesh_vasp_command(vasp_flags):
    """
    Makes a VASP command to use on Gilgamesh

    Arg:
        vasp_flags  A dictionary of settings we want to pass to the `Vasp2`
                    calculator
    Returns:
        command     The command that should be executed in bash to run VASP
        vasp_flags  A modified version of the 'vasp_flags' argument
    """
    os.environ["PBS_SERVER"] = "gilgamesh.cheme.cmu.edu"
    vasp_flags["npar"] = 4
    vasp_executable = (
        "/home-research/zhongnanxu/opt/vasp-5.3.5/bin/vasp-vtst-beef-parallel"
    )
    n_processors = len(open(os.environ["PBS_NODEFILE"]).readlines())
    command = "mpirun -np %i %s" % (n_processors, vasp_executable)
    return command, vasp_flags


def _relax_with_ase(atoms, vasp_flags):
    """
    Instead of letting VASP handle the relaxation autonomously, we instead use
    VASP only as an eletronic structure calculator and use ASE's BFGS to
    perform the atomic position optimization.

    Note that this will also write the trajectory to the 'all.traj' file and
    save the log file as 'relax.log'.

    Args:
        atoms       `ase.Atoms` object of the structure we want to relax
        vasp_flags  A dictionary of settings we want to pass to the `Vasp2`
                    calculator
    Returns:
        atoms   The relaxed `ase.Atoms` structure
    """
    vasp_flags["ibrion"] = 2
    vasp_flags["nsw"] = 0
    calc = Vasp2(**vasp_flags)
    atoms.set_calculator(calc)
    optimizer = BFGS(atoms, logfile="relax.log", trajectory="all.traj")
    optimizer.run(fmax=vasp_flags["ediffg"] if "ediffg" in vasp_flags else 0.05)
    return atoms


def _relax_with_vasp(atoms, vasp_flags):
    """
    Perform a DFT relaxation with VASP and then write the trajectory to the
    'all.traj' file and save the log file.

    Args:
        atoms       `ase.Atoms` object of the structure we want to relax
        vasp_flags  A dictionary of settings we want to pass to the `Vasp2`
                    calculator
    Returns:
        atoms   The relaxed `ase.Atoms` structure
    """
    # Run the calculation
    calc = Vasp2(**vasp_flags)
    atoms.set_calculator(calc)
    atoms.get_potential_energy()

    # Read the trajectory from the output file
    images = []
    for atoms in ase.io.read("vasprun.xml", ":"):
        image = atoms.copy()
        image = image[calc.resort]
        image.set_calculator(
            SPC(
                image,
                energy=atoms.get_potential_energy(),
                forces=atoms.get_forces()[calc.resort],
            )
        )
        images += [image]

    # Write the trajectory
    with TrajectoryWriter("all.traj", "a") as tj:
        for atoms in images:
            tj.write(atoms)
    return images[-1]


def atoms_to_hex(atoms):
    """
    Turn an atoms object into a hex string so that we can pass it through fireworks

    Arg:
        atoms   The `ase.Atoms` object that you want to hex encode
    Returns:
        _hex    A hex string of the `ase.Atoms` object
    """
    # We need to write the atoms object into a file before encoding it. But we don't
    # want multiple calls to this function to interfere with each other, so we generate
    # a random file name via uuid to reduce this risk. Then we delete it.
    fname = str(uuid.uuid4()) + ".traj"
    atoms.write(fname)
    with open(fname, "rb") as fhandle:
        try:
            _hex = binascii.hexlify(fhandle.read()).decode("utf-8")
            os.remove(fname)
        except OSError:
            pass

    return _hex


#decode_hex = codecs.getdecoder("hex_codec")


def hex_to_file(file_name, hex_):
    """
    Write a hex string into a file. One application is to unpack hexed atoms
    pobjects in local fireworks job directories

    Args:
        file_name   A string indicating the name of the file you want to write
                    to
        hex_        A hex string of the object you want to write to the file
    """
    with open(file_name, 'wb') as fhandle:
        unhex_str = binascii.unhexlify(hex_)
        # b = str(unhex_str)[2:-1]
        # b1 = bytes(b, 'utf-8')
        fhandle.write(unhex_str)<|MERGE_RESOLUTION|>--- conflicted
+++ resolved
@@ -184,34 +184,20 @@
 
     # Figure out the number of processes
     try:
-<<<<<<< HEAD
         n_processors = int(os.environ["SLURM_JOB_CPUS_PER_NODE"])
-=======
-        n_processors = int(os.environ["SLURM_NPROCS"])
->>>>>>> 9eb57f15
     except KeyError:
         n_processors = 1
 
     # If we're on a Haswell node...
-<<<<<<< HEAD
     if n_processors <= 64:
-=======
-    if os.environ["CRAY_CPU_TARGET"] == "haswell" and "knl" not in os.environ["PATH"]:
->>>>>>> 9eb57f15
         n_nodes = int(os.environ["SLURM_NNODES"])
         vasp_flags["kpar"] = n_nodes
         command = "srun -n %d %s" % (n_processors, vasp_executable)
 
     # If we're on a KNL node...
-<<<<<<< HEAD
     elif n_processors > 64:
         command = "srun -n %d -c4 --cpu_bind=cores %s" % (
             n_processors / 4,
-=======
-    elif "knl" in os.environ["PATH"]:
-        command = "srun -n %d -c8 --cpu_bind=cores %s" % (
-            n_processors * 32,
->>>>>>> 9eb57f15
             vasp_executable,
         )
         vasp_flags["ncore"] = 1
